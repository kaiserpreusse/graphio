--- conflicted
+++ resolved
@@ -34,19 +34,9 @@
             # throw a ServiceUnavailable error
             for v in NEO4J_VERSIONS:
                 # get Graph, bolt connection to localhost is default
-<<<<<<< HEAD
-                neo4j_uri = 'bolt://localhost:{0}'.format(v['ports'][2])
-                graph = GraphDatabase.driver(neo4j_uri, auth=("neo4j", NEO4J_PASSWORD))
-                graph.run("MATCH (n) RETURN n LIMIT 1")
-                connected = True
-                #with graph.session() as s:
-                #    s.run("MATCH (n) RETURN n LIMIT 1")
-                    #connected = True
-=======
                 graph = Graph(password=NEO4J_PASSWORD, port=v['ports'][2], scheme='bolt')
                 graph.run("MATCH (n) RETURN n LIMIT 1").data()
             connected = True
->>>>>>> efb6e71d
 
         except (ConnectionRefusedError, WireError, ConnectionResetError):
             retries += 1
