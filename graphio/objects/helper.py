--- conflicted
+++ resolved
@@ -1,10 +1,6 @@
 from itertools import chain, islice
 import logging
-<<<<<<< HEAD
-from py2neo.database import ClientError
-=======
 from py2neo import ClientError
->>>>>>> efb6e71d
 
 log = logging.getLogger(__name__)
 
@@ -36,11 +32,6 @@
         q = "CREATE INDEX ON :{0}({1})".format(label, prop)
         log.debug(q)
         graph.run(q)
-<<<<<<< HEAD
-        #with graph.session() as s:
-        #    s.run(q)
-=======
->>>>>>> efb6e71d
 
     except ClientError:
         # TODO check if the index exists instead of catching the (very general) ClientError
@@ -60,11 +51,6 @@
         q = "CREATE INDEX ON :{0}({1})".format(label, property_string)
         log.debug(q)
         graph.run(q)
-<<<<<<< HEAD
-        #with graph.session() as s:
-        #    s.run(q)
-=======
->>>>>>> efb6e71d
 
     except ClientError:
         # TODO check if the index exists instead of catching the (very general) ClientError
